###############################################################################
#  Copyright (c) 2014-2020 Joel de Guzman. All rights reserved.
#
#  Distributed under the Boost Software License, Version 1.0. (See accompanying
#  file LICENSE_1_0.txt or copy at http://www.boost.org/LICENSE_1_0.txt)
###############################################################################
cmake_minimum_required(VERSION 3.5.1)

set(CMAKE_CXX_STANDARD 17)
set(CMAKE_CXX_STANDARD_REQUIRED ON)

###############################################################################
project(q_test)

if ("${CMAKE_CXX_COMPILER_ID}" STREQUAL "Clang"
      OR "${CMAKE_CXX_COMPILER_ID}" STREQUAL "GNU")
   set(CMAKE_CXX_FLAGS "${CMAKE_CXX_FLAGS} -ftemplate-backtrace-limit=0")
endif()

set(APP_SOURCES

   bitset.cpp
   decibel.cpp

   gen_basic_square.cpp
   gen_basic_saw.cpp
   gen_basic_pulse.cpp
   gen_basic_triangle.cpp
   gen_sin.cpp
   gen_square.cpp
   gen_pulse.cpp
   gen_saw.cpp
   gen_triangle.cpp

   dynamics.cpp
   agc.cpp
   allpass.cpp
   biquad_lp.cpp
   envelope_follower.cpp
   rms_envelope_follower.cpp
   moving_average1.cpp
   moving_average2.cpp
   moving_maximum1.cpp
   moving_maximum2.cpp
   comb.cpp
   compressor_expander1.cpp
   compressor_expander2.cpp
   compressor_ff_fb.cpp
   peak_detector.cpp
<<<<<<< HEAD
   onset_detector.cpp
=======
   pitch_detector.cpp
>>>>>>> 3e246461
   period_detector.cpp
   pitch_detector1.cpp
   pitch_detector2.cpp
   dual_pitch_detector.cpp
   fft.cpp
)

foreach(testsourcefile ${APP_SOURCES})
   string(REPLACE ".cpp" "" testname ${testsourcefile})
   add_executable(test_${testname} ${testsourcefile})
   target_link_libraries(test_${testname} libq libqio)
endforeach(testsourcefile ${APP_SOURCES})

# Copy test files to the binary dir
file(
  COPY audio_files
  DESTINATION ${CMAKE_CURRENT_BINARY_DIR})

# Copy results folder to the binary dir
file(
  COPY results
  DESTINATION ${CMAKE_CURRENT_BINARY_DIR})

# Copy golden folder to the binary dir
file(
  COPY golden
  DESTINATION ${CMAKE_CURRENT_BINARY_DIR})<|MERGE_RESOLUTION|>--- conflicted
+++ resolved
@@ -47,11 +47,6 @@
    compressor_expander2.cpp
    compressor_ff_fb.cpp
    peak_detector.cpp
-<<<<<<< HEAD
-   onset_detector.cpp
-=======
-   pitch_detector.cpp
->>>>>>> 3e246461
    period_detector.cpp
    pitch_detector1.cpp
    pitch_detector2.cpp
